use std::ops::Range;

use glam::{UVec3, Vec3, Vec4Swizzles};

use crate::scene::Vertex;

pub trait BVHPrimitive {
    fn min(&self) -> Vec3;
    fn max(&self) -> Vec3;
    fn center(&self) -> Vec3 {
        (self.min() + self.max()) * 0.5
    }
}

#[repr(C)]
#[derive(Clone, Copy, Debug, bytemuck::NoUninit)]
pub struct BVHNode {
    pub min: Vec3,
    /// If this is a leaf node, this is the index of the first triangle index.
    /// If this is an inner node, this is the index of the left child node.
    pub start: u32,
    pub max: Vec3,
    pub end: u32,
}

impl BVHNode {
    fn new_leaf(primitives: &[impl BVHPrimitive], range: Range<u32>) -> Self {
        debug_assert!(range.end > range.start, "No leaf: {:#?}", range);

        let mut min: Vec3 = primitives[range.start as usize].min();
        let mut max: Vec3 = primitives[range.start as usize].max();

        for i in range.start + 1..range.end {
            min = min.min(primitives[i as usize].min());
            max = max.max(primitives[i as usize].max());
        }

        Self { min, start: range.start, max, end: range.end, }
    }

    fn range(&self) -> Range<u32> {
        debug_assert!(self.end > self.start, "No leaf: {:#?}", self);
        self.start..self.end
    }

    fn count(&self) -> u32 {
        debug_assert!(self.end > self.start, "No leaf: {:#?}", self);
        self.end - self.start
    }

    fn from_bin(bin: &Bin, start: u32) -> Self {
        Self { min: bin.min, start, max: bin.max, end: start + bin.count, }
    }

    #[allow(dead_code)]
    fn is_leaf(&self) -> bool {
        self.end > 0
    }

    fn make_inner(&mut self, left_child: u32) {
        self.end = 0; // Mark as inner node
        self.start = left_child;
    }

    fn cost(&self) -> f32 {
        debug_assert!(self.end > self.start, "No leaf: {:#?}", self);
        let extent = self.max - self.min;
        if extent.is_finite() {
            let area = extent.x * extent.y + extent.x * extent.z + extent.y * extent.z;
            self.count() as f32 * area
        } else {
            f32::INFINITY
        }
    }
}

pub struct Triangle {
    center: Vec3,
    min: Vec3,
    max: Vec3,
    indices: [u32; 3],
}

impl BVHPrimitive for Triangle {
    fn min(&self) -> Vec3 {self.min}
    fn max(&self) -> Vec3 {self.max}
    fn center(&self) -> Vec3 {self.center}
}

pub fn build_triangle_cache(vertices: &[Vertex], indices: &[u32]) -> Vec<Triangle> {
    let timer = std::time::Instant::now();
    let mut triangles = Vec::with_capacity(indices.len() / 3);
    for triangle in indices.chunks_exact(3) {
        let v0 = vertices[triangle[0] as usize].position.xyz();
        let v1 = vertices[triangle[1] as usize].position.xyz();
        let v2 = vertices[triangle[2] as usize].position.xyz();
        let center = (v0 + v1 + v2) / 3.0;
        let min = v0.min(v1).min(v2);
        let max = v0.max(v1).max(v2);
        triangles.push(Triangle {center, min, max, indices: triangle.try_into().unwrap()});
    }
    log::info!("Built triangle cache in {:?}", timer.elapsed());
    triangles
}

pub fn flatten_triangle_list(triangles: &[Triangle], indices: &mut[u32]) {
    for (i, index) in triangles.iter().flat_map(|t| t.indices).enumerate() {
        indices[i] = index;
    }
}

#[derive(Clone, Copy)]
struct Bin {
    min: Vec3,
    max: Vec3,
    count: u32,
}

impl Default for Bin {
    fn default() -> Self {
        Self {
            min: Vec3::INFINITY,
            max: Vec3::NEG_INFINITY,
            count: 0,
        }
    }
}

impl Bin {
    fn include(&mut self, primitive: &impl BVHPrimitive) {
        self.min = self.min.min(primitive.min());
        self.max = self.max.max(primitive.max());
        self.count += 1;
    }

    fn include_bin(&mut self, other: &Self) {
        self.min = self.min.min(other.min);
        self.max = self.max.max(other.max);
        self.count += other.count;
    }

    fn cost(&self) -> f32 {
        let extent = self.max - self.min;
        if extent.is_finite() {
            let area = extent.x * extent.y + extent.x * extent.z + extent.y * extent.z;
            self.count as f32 * area
        } else {
            f32::INFINITY
        }
    }
}

const MAX_DEPTH: u32 = 32;
const N_BINS: usize = 16;

#[derive(Default)]
pub struct BVHTree {
    nodes: Vec<BVHNode>,
}

impl BVHTree {
    pub fn append(&mut self, primitives: &mut[impl BVHPrimitive], range: Range<u32>) -> u32 {
        let timer = std::time::Instant::now();
<<<<<<< HEAD
=======
        let mut nodes = Vec::new();
        let mut triangles = Vec::with_capacity(indices.len() as usize / 3);

        for triangle in indices.chunks_exact(3) {
            let v0 = vertices[triangle[0] as usize].position;
            let v1 = vertices[triangle[1] as usize].position;
            let v2 = vertices[triangle[2] as usize].position;
            let center = (v0 + v1 + v2) / 3.0;
            let min = v0.min(v1).min(v2);
            let max = v0.max(v1).max(v2);
            triangles.push(Triangle {center, min, max, indices: triangle.try_into().unwrap()});
        }
        log::info!("Built triangle cache in {:?}", timer.elapsed());

>>>>>>> 27116732
        let mut stack = Vec::new();

        let parent_index = self.nodes.len() as u32;
        let parent = BVHNode::new_leaf(primitives, range);
        self.nodes.push(parent);
        stack.push((0u32, parent_index));

        // TODO: Make parallel (maybe using rayon?)
        while let Some((depth, node_index)) = stack.pop() {
            if depth >= MAX_DEPTH {
                continue;
            }
            let node = &self.nodes[node_index as usize];
            if let Some((left, right)) = split_node(primitives, node) {
                let left_index = self.nodes.len() as u32;
                let right_index = left_index + 1;
                self.nodes[node_index as usize].make_inner(left_index);
                self.nodes.push(left);
                self.nodes.push(right);
                stack.push((depth + 1, left_index));
                stack.push((depth + 1, right_index));
            }
        }

        log::info!("Built BVH in {:?}", timer.elapsed());
        parent_index
    }

    pub fn nodes(&self) -> &[BVHNode] {
        &self.nodes
    }
}

pub fn build_bvh(primitives: &mut[impl BVHPrimitive], range: Range<u32>) -> BVHTree {
    let mut tree = BVHTree::default();
    tree.append(primitives, range);
    tree
}

struct Split {
    axis: usize,
    mid: f32,
}

fn split_node(primitives: &mut[impl BVHPrimitive], parent: &BVHNode) -> Option<(BVHNode, BVHNode)> {
    match parent.count() {
        0 | 1 => None, // No need to split, single primitve
        2 => { // Just two primitives -> split manually
            let left = BVHNode::new_leaf(primitives, parent.start..parent.start + 1);
            let right = BVHNode::new_leaf(primitives, parent.start + 1..parent.start + 2);
            if left.cost() + right.cost() < parent.cost() {
                Some((left, right))
            } else {
                None
            }
        }
        // Ranges from 3 to 11 are small enough that brute forcing is faster than binning for N_BINS = 16
        3..=11 => { // Use Surface Area Heuristic to find best split by brute force
            let s = find_best_split(primitives, parent)?;
            split(primitives, parent, s)
        }
        _ => { // Use Surface Area Heuristic to find best split by binning
            let s = approximate_best_split(primitives, parent)?;
            split(primitives, parent, s)
        }
    }
}

fn find_best_split(primitives: &[impl BVHPrimitive], parent: &BVHNode) -> Option<Split> {
    let mut best_cost = parent.cost();
    let mut result = None;

    for axis in 0..3 {
        for i in parent.range() {
            let mid = primitives[i as usize].center()[axis];
            let mut left = Bin::default();
            let mut right = Bin::default();
            for j in parent.start..parent.end {
                let primitive = &primitives[j as usize];
                if primitive.center()[axis] < mid {
                    left.include(primitive);
                } else {
                    right.include(primitive);
                }
            }
            let cost = left.cost() + right.cost();
            if cost < best_cost {
                best_cost = cost;
                result = Some(Split { axis, mid, });
            }
        }
    }

    result
}

fn approximate_best_split(primitives: &[impl BVHPrimitive], parent: &BVHNode) -> Option<Split> {
    // Build N_BINS bins per axis
    let mut bins = [Bin::default(); N_BINS * 3];
    let step = (parent.max - parent.min) / N_BINS as f32;

    for i in parent.range() {
        let primitive = &primitives[i as usize];

        let bin_indices = Vec3::floor((primitive.center() - parent.min) / step).as_uvec3().min(UVec3::splat(N_BINS as u32 - 1));

        bins[bin_indices.x as usize].include(primitive);
        bins[N_BINS + bin_indices.y as usize].include(primitive);
        bins[N_BINS * 2 + bin_indices.z as usize].include(primitive);
    }

    let mut best_cost = parent.cost();
    let mut result = None;

    for axis in 0..3 {
        let mut left = Bin::default();
        for i in 0..N_BINS - 1 {
            left.include_bin(&bins[axis * N_BINS + i]);
            let mut right = Bin::default();
            for j in (i + 1)..N_BINS {
                right.include_bin(&bins[axis * N_BINS + j])
            }
            let cost = left.cost() + right.cost();
            if cost < best_cost {
                best_cost = cost;
                let mid = parent.min[axis] + step[axis] * (i + 1) as f32;
                result = Some(Split { axis, mid });
            }
        }
    }

    result
}

#[allow(dead_code)]
fn longest_split(parent: &BVHNode) -> Split {
    let extent = parent.max - parent.min;
    let mut axis = if extent.x > extent.y {0} else {1};
    if extent[axis] < extent.z {axis = 2;}
    let mid = (parent.min[axis] + parent.max[axis]) * 0.5;
    Split { axis, mid }
}

fn split(primitives: &mut[impl BVHPrimitive], parent: &BVHNode, split: Split) -> Option<(BVHNode, BVHNode)> {
    let mut left = Bin::default();
    let mut right = Bin::default();

    for i in parent.range() {
        let primitive = &primitives[i as usize];
        let center = primitive.center()[split.axis];
        if center < split.mid {
            left.include(primitive);
            primitives.swap(i as usize, parent.start as usize + left.count as usize - 1);
        } else {
            right.include(primitive);
        }
    }

    if left.count == 0 || right.count == 0 {
        log::debug!("Failed to split node");
        return None;
    }

    let left = BVHNode::from_bin(&left, parent.start);
    let right = BVHNode::from_bin(&right, parent.start + left.count());
    Some((left, right))
}<|MERGE_RESOLUTION|>--- conflicted
+++ resolved
@@ -91,9 +91,9 @@
     let timer = std::time::Instant::now();
     let mut triangles = Vec::with_capacity(indices.len() / 3);
     for triangle in indices.chunks_exact(3) {
-        let v0 = vertices[triangle[0] as usize].position.xyz();
-        let v1 = vertices[triangle[1] as usize].position.xyz();
-        let v2 = vertices[triangle[2] as usize].position.xyz();
+        let v0 = vertices[triangle[0] as usize].position;
+        let v1 = vertices[triangle[1] as usize].position;
+        let v2 = vertices[triangle[2] as usize].position;
         let center = (v0 + v1 + v2) / 3.0;
         let min = v0.min(v1).min(v2);
         let max = v0.max(v1).max(v2);
@@ -161,23 +161,6 @@
 impl BVHTree {
     pub fn append(&mut self, primitives: &mut[impl BVHPrimitive], range: Range<u32>) -> u32 {
         let timer = std::time::Instant::now();
-<<<<<<< HEAD
-=======
-        let mut nodes = Vec::new();
-        let mut triangles = Vec::with_capacity(indices.len() as usize / 3);
-
-        for triangle in indices.chunks_exact(3) {
-            let v0 = vertices[triangle[0] as usize].position;
-            let v1 = vertices[triangle[1] as usize].position;
-            let v2 = vertices[triangle[2] as usize].position;
-            let center = (v0 + v1 + v2) / 3.0;
-            let min = v0.min(v1).min(v2);
-            let max = v0.max(v1).max(v2);
-            triangles.push(Triangle {center, min, max, indices: triangle.try_into().unwrap()});
-        }
-        log::info!("Built triangle cache in {:?}", timer.elapsed());
-
->>>>>>> 27116732
         let mut stack = Vec::new();
 
         let parent_index = self.nodes.len() as u32;
